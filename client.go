--- conflicted
+++ resolved
@@ -1,11 +1,7 @@
 package synapse
 
 import (
-<<<<<<< HEAD
-=======
-	//"bytes"
 	"crypto/tls"
->>>>>>> 6ccae65a
 	"errors"
 	"fmt"
 	"io"
