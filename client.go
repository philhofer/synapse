package synapse

import (
	"bufio"
	"bytes"
	"errors"
	"fmt"
<<<<<<< HEAD
	"github.com/philhofer/msgp/msgp"
=======
>>>>>>> 76f3fd98
	"io"
	"io/ioutil"
	"log"
	"net"
	"strings"
	"sync"
	"sync/atomic"
	"time"

	"github.com/philhofer/msgp/msgp"
)

var (
	// ErrClosed is returns when a call is attempted
	// on a closed client
	ErrClosed = errors.New("client is closed")

	// ErrTimeout is returned when a server
	// doesn't respond to a request before
	// the client's timeout scavenger can
	// free the waiting goroutine
	ErrTimeout = errors.New("the server didn't respond in time")

	// ErrTooLarge is returned when the message
	// size is larger than 65,535 bytes.
	ErrTooLarge = errors.New("message body too large")
)

// Client is the interface fulfilled
// by synapse clients.
type Client interface {
	// Call asks the server to perform 'method' on 'in' and
	// return the response to 'out'.
	Call(method string, in msgp.Marshaler, out msgp.Unmarshaler) error

	// Async writes the request to the connection
	// and returns a handler that can be used
	// to wait for the response.
	Async(method string, in msgp.Marshaler) (AsyncResponse, error)

	// Close closes the client.
	Close() error
}

// AsyncResponse is returned by
// calls to client.Async
type AsyncResponse interface {
	// Read reads the response to the
	// request into the object, returning
	// any errors encountered. Read blocks
	// until a response is received. Calling
	// Read more than once will cause a panic.
	// Calling Read(nil) discards the response.
	Read(out msgp.Unmarshaler) error
}

// DialTCP creates a new client to the server
// located at the provided address.
func DialTCP(address string) (Client, error) {
	addr, err := net.ResolveTCPAddr("tcp", address)
	if err != nil {
		return nil, err
	}
	conn, err := net.DialTCP("tcp", nil, addr)
	if err != nil {
		return nil, err
	}
	conn.SetKeepAlive(true)
	return newClient(conn, 1000)
}

// DialUnix creates a new client to the
// server listening on the provided
// unix socket address
func DialUnix(address string) (Client, error) {
	addr, err := net.ResolveUnixAddr("unix", address)
	if err != nil {
		return nil, err
	}
	conn, err := net.DialUnix("unix", nil, addr)
	if err != nil {
		return nil, err
	}
	return newClient(conn, 200)
}

// DialUDP creates a new client that
// operates over UDP
func DialUDP(address string) (Client, error) {
	addr, err := net.ResolveUDPAddr("udp", address)
	if err != nil {
		return nil, err
	}
	conn, err := net.DialUDP("udp", nil, addr)
	if err != nil {
		return nil, err
	}
	return newClient(conn, 1000)
}

// NewClient creates a new client from an
// existing net.Conn. Timeout is the maximum time,
// in milliseconds, to wait for server responses
// before sending an error to the caller.
func NewClient(c net.Conn, timeout int64) (Client, error) {
	return newClient(c, timeout)
}

func newClient(c net.Conn, timeout int64) (*client, error) {
	cl := &client{
		cflag:   1,
		conn:    c,
		pending: make(map[uint64]*waiter),
	}
	go cl.readLoop()

	// do a ping to check
	// for sanity
	err := cl.ping()
	if err != nil {
		cl.conn.Close()
		return nil, fmt.Errorf("synapse client: attempt to ping the server failed: %s", err)
	}

	go cl.timeoutLoop(timeout)

	return cl, nil
}

type client struct {
	csn     uint64             // sequence number; atomic
	cflag   uint32             // client state; 1 is open; 0 is closed
	conn    net.Conn           // TODO: make this multiple conns
	rtt     int64              // round-trip calculation; nsec; atomic
	mlock   sync.Mutex         // to protect map access
	pending map[uint64]*waiter // map seq number to waiting handler
}

type waiter struct {
	parent *client        // parent *client
	done   chan struct{}  // for notifying response (capacity 1)
	err    error          // response error on wakeup, if applicable
	etime  int64          // enqueue time, for timeout
	lead   [leadSize]byte // lead for seq, type, sz
	in     []byte         // response body
<<<<<<< HEAD
=======
	en     *msgp.Writer   // wraps buffer
>>>>>>> 76f3fd98
}

func (c *client) forceClose() error {
	err := c.conn.Close()
	if err != nil {
		return err
	}

	// flush all waiters
	c.mlock.Lock()
	for _, val := range c.pending {
		val.err = ErrClosed
		val.done <- struct{}{}
	}
	c.mlock.Unlock()
	return nil
}

func (c *client) Close() error {
	// already stopped
	if !atomic.CompareAndSwapUint32(&c.cflag, 1, 0) {
		return nil
	}

	// if we don't have receivers
	// pending; then we're safe
	// to close immediately
	c.mlock.Lock()
	pending := len(c.pending)
	c.mlock.Unlock()
	if pending == 0 {
		return c.forceClose()
	}

	// we have pending conns; deadline them
	c.conn.SetWriteDeadline(time.Now())
	c.conn.SetReadDeadline(time.Now().Add(1 * time.Second))
	time.Sleep(1 * time.Second)
	return c.forceClose()
}

// readLoop continuously polls
// the connection for server
// responses. responses are then
// filled into the appropriate
// waiter's input buffer
func (c *client) readLoop() {
	var seq uint64
	var sz int
	var frame fType
	var lead [leadSize]byte
	bwr := bufio.NewReader(c.conn)

	for {
		_, err := io.ReadFull(bwr, lead[:])
		if err != nil {
			if atomic.LoadUint32(&c.cflag) == 0 {
				// we received a FIN flag or
				// we intended to close
				return
			}

			// log an error if the connection
			// wasn't simply closed
			if err != io.EOF && !strings.Contains(err.Error(), "closed") {
				log.Printf("synapse client: fatal: %s", err)
			}
			break
		}

		seq, frame, sz = readFrame(lead)

		// only accept fCMD and fRES frames;
		// they are routed to waiters
		// precisely the same way
		if frame != fCMD && frame != fRES {
			// ignore
			c.conn.SetReadDeadline(time.Now().Add(500 * time.Millisecond))
			_, _ = io.CopyN(ioutil.Discard, bwr, int64(sz))
			c.conn.SetReadDeadline(time.Time{})
			continue
		}

		c.mlock.Lock()
		w, ok := c.pending[seq]
		if ok {
			delete(c.pending, seq)
		}
		c.mlock.Unlock()
		if !ok {
			// discard response...
			log.Printf("synapse client: discarding response #%d; no pending waiter", seq)
			c.conn.SetReadDeadline(time.Now().Add(500 * time.Millisecond))
			_, _ = io.CopyN(ioutil.Discard, bwr, int64(sz))
			c.conn.SetReadDeadline(time.Time{})
			continue
		}

		// fill the waiters input
		// buffer and then notify
		if cap(w.in) >= sz {
			w.in = w.in[0:sz]
		} else {
			w.in = make([]byte, sz)
		}

		// don't block forever on reading the request body -
		// if we haven't already buffered the body, we set
		// a deadline for the next read
		deadline := false
		if bwr.Buffered() < sz {
			deadline = true
			c.conn.SetReadDeadline(time.Now().Add(500 * time.Millisecond))
		}
		_, err = io.ReadFull(bwr, w.in)
		if err != nil {
			// TODO: better info here
			// we still need to send on w.done
			log.Printf("synapse client: error on read: %s", err)
		}
		if deadline {
			// clear deadline
			c.conn.SetReadDeadline(time.Time{})
		}

		// wakeup waiter w/
		// error from last
		// read call (usually nil)
		w.err = err
		w.done <- struct{}{}
	}
}

// once every 'msec' milliseconds, check
// that no waiter has been waiting for longer
// than 'msec'. if so, dequeue it with an error
func (c *client) timeoutLoop(msec int64) {
	for {
		time.Sleep(time.Millisecond * time.Duration(msec))
		if atomic.LoadUint32(&c.cflag) == 0 {
			return
		}
		now := time.Now().Unix()
		c.mlock.Lock()
		for seq, w := range c.pending {
			if now-w.etime > msec {
				delete(c.pending, seq)
				w.err = ErrTimeout
				w.done <- struct{}{}
			}
		}
		c.mlock.Unlock()
	}
}

// write a command to the connection - works
// similarly to standard write()
func (w *waiter) writeCommand(cmd command, msg []byte) error {
	if atomic.LoadUint32(&w.parent.cflag) == 0 {
		return ErrClosed
	}

	// queue
	seqn := atomic.AddUint64(&w.parent.csn, 1)
	w.parent.mlock.Lock()
	w.parent.pending[seqn] = w
	w.parent.mlock.Unlock()

	// write buffered msg
	var buf bytes.Buffer
	buf.Write(w.lead[:])
	buf.WriteByte(byte(cmd))
	buf.Write(msg)

	// raw request body
	bts := buf.Bytes()
	olen := len(bts) - leadSize
	if olen > maxMessageSize {
		// dequeue
		w.parent.mlock.Lock()
		delete(w.parent.pending, seqn)
		w.parent.mlock.Unlock()
		return errors.New("message too large")
	}

	putFrame(bts, seqn, fCMD, olen)

	_, err := w.parent.conn.Write(bts)
	if err != nil {
		// dequeue
		w.parent.mlock.Lock()
		delete(w.parent.pending, seqn)
		w.parent.mlock.Unlock()
		return err
	}
	return nil
}

func (w *waiter) write(method string, in msgp.Marshaler) error {

	// don't write if we're closing
	if atomic.LoadUint32(&w.parent.cflag) == 0 {
		return ErrClosed
	}

	// get sequence number
	sn := atomic.AddUint64(&w.parent.csn, 1)

	// record enqueue time
	w.etime = time.Now().Unix()

	// enqueue
	w.parent.mlock.Lock()
	w.parent.pending[sn] = w
	w.parent.mlock.Unlock()

	var err error

	// save 12 bytes up front
	w.in = append(w.in[0:0], w.lead[:]...)

	// write body
	w.in = msgp.AppendString(w.in, method)
	// handle nil body
	if in != nil {
<<<<<<< HEAD
		w.in, err = in.MarshalMsg(w.in)
		if err != nil {
			return err
		}
=======
		w.en.Encode(in)
>>>>>>> 76f3fd98
	} else {
		w.in = msgp.AppendMapHeader(w.in, 0)
	}

	// raw request body
<<<<<<< HEAD
	olen := len(w.in) - leadSize
=======
	w.en.Flush()
	bts := w.buf.Bytes()
	olen := len(bts) - leadSize
>>>>>>> 76f3fd98

	if olen > maxMessageSize {
		// dequeue
		w.parent.mlock.Lock()
		delete(w.parent.pending, sn)
		w.parent.mlock.Unlock()
		return errors.New("message too large")
	}

	putFrame(w.in, sn, fREQ, olen)

	_, err = w.parent.conn.Write(w.in)
	if err != nil {
		// dequeue
		w.parent.mlock.Lock()
		delete(w.parent.pending, sn)
		w.parent.mlock.Unlock()
		return err
	}
	return nil
}

func (w *waiter) read(out msgp.Unmarshaler) error {
	var (
		code int
		err  error
		body []byte
	)
	code, body, err = msgp.ReadIntBytes(w.in)
	if err != nil {
		return err
	}
	if Status(code) != okStatus {
		return Status(code)
	}
	if out != nil {
		_, err = out.UnmarshalMsg(body)
	}
	return err
}

func (w *waiter) call(method string, in msgp.Marshaler, out msgp.Unmarshaler) error {
	err := w.write(method, in)
	if err != nil {
		return err
	}

	// wait for response
	<-w.done

	if w.err != nil {
		return w.err
	}

	// now we can read
	return w.read(out)
}

func (c *client) Call(method string, in msgp.Marshaler, out msgp.Unmarshaler) error {
	// grab a waiter from the heap,
	// make the call, put it back
	w := popWaiter(c)
	err := w.call(method, in, out)
	pushWaiter(w)
	return err
}

// doCommand executes a command from the client
func (c *client) sendCommand(cmd command, msg []byte) error {
	w := popWaiter(c)

	err := w.writeCommand(cmd, msg)
	if err != nil {
		return err
	}

	// wait
	<-w.done

	if w.err != nil {
		return w.err
	}

	// bad response
	if len(w.in) == 0 {
		pushWaiter(w)
		return errors.New("no response CMD code")
	}

	if command(w.in[0]) == cmdInvalid {
		pushWaiter(w)
		return errors.New("command invalid")
	}

	act := cmdDirectory[command(w.in[0])]
	if act == nil {
		pushWaiter(w)
		return errors.New("unknown CMD code returned")
	}

	act.Client(c, c.conn, w.in[1:])
	pushWaiter(w)
	return nil
}

// perform the ping command
func (c *client) ping() error {
	return c.sendCommand(cmdPing, nil)
}

// just wrap the waitier pointer
type async struct {
	w *waiter
}

func (a async) Read(out msgp.Unmarshaler) error {
	// wait
	<-a.w.done

	if a.w.err != nil {
		return a.w.err
	}

	err := a.w.read(out)
	pushWaiter(a.w)

	// panic on a second
	// call to Read; we shouldn't
	// maintain a reference
	// to a waiter after pushWaiter()
	// under any circumstances
	a.w = nil

	return err
}

func (c *client) Async(method string, in msgp.Marshaler) (AsyncResponse, error) {
	w := popWaiter(c)
	err := w.write(method, in)
	if err != nil {
		pushWaiter(w)
		return nil, err
	}
	return async{w}, nil
}<|MERGE_RESOLUTION|>--- conflicted
+++ resolved
@@ -5,10 +5,7 @@
 	"bytes"
 	"errors"
 	"fmt"
-<<<<<<< HEAD
 	"github.com/philhofer/msgp/msgp"
-=======
->>>>>>> 76f3fd98
 	"io"
 	"io/ioutil"
 	"log"
@@ -17,8 +14,6 @@
 	"sync"
 	"sync/atomic"
 	"time"
-
-	"github.com/philhofer/msgp/msgp"
 )
 
 var (
@@ -154,10 +149,6 @@
 	etime  int64          // enqueue time, for timeout
 	lead   [leadSize]byte // lead for seq, type, sz
 	in     []byte         // response body
-<<<<<<< HEAD
-=======
-	en     *msgp.Writer   // wraps buffer
->>>>>>> 76f3fd98
 }
 
 func (c *client) forceClose() error {
@@ -383,26 +374,16 @@
 	w.in = msgp.AppendString(w.in, method)
 	// handle nil body
 	if in != nil {
-<<<<<<< HEAD
 		w.in, err = in.MarshalMsg(w.in)
 		if err != nil {
 			return err
 		}
-=======
-		w.en.Encode(in)
->>>>>>> 76f3fd98
 	} else {
 		w.in = msgp.AppendMapHeader(w.in, 0)
 	}
 
 	// raw request body
-<<<<<<< HEAD
 	olen := len(w.in) - leadSize
-=======
-	w.en.Flush()
-	bts := w.buf.Bytes()
-	olen := len(bts) - leadSize
->>>>>>> 76f3fd98
 
 	if olen > maxMessageSize {
 		// dequeue
